--- conflicted
+++ resolved
@@ -65,7 +65,6 @@
         run: bash build.sh release docker-multiplatform
         env:
           GITHUB_TOKEN: ${{ secrets.GITHUB_TOKEN }}
-          FRONTEND_REPO: ${{ vars.FRONTEND_REPO }}
 
       - name: Upload artifacts
         uses: actions/upload-artifact@v4
@@ -77,49 +76,6 @@
             !build/*.tgz
             !build/musl-libs/**
 
-<<<<<<< HEAD
-  build_binary_lite:
-    name: Build Binaries for Docker Release (Lite)
-    runs-on: ubuntu-latest
-    steps:
-      - name: Checkout
-        uses: actions/checkout@v4
-
-      - uses: actions/setup-go@v5
-        with:
-          go-version: 'stable'
-
-      - name: Cache Musl
-        id: cache-musl
-        uses: actions/cache@v4
-        with:
-          path: build/musl-libs
-          key: docker-musl-libs-v2
-
-      - name: Download Musl Library
-        if: steps.cache-musl.outputs.cache-hit != 'true'
-        run: bash build.sh prepare lite docker-multiplatform
-        env:
-          GITHUB_TOKEN: ${{ secrets.GITHUB_TOKEN }}
-
-      - name: Build go binary (release)
-        run: bash build.sh release lite docker-multiplatform
-        env:
-          GITHUB_TOKEN: ${{ secrets.GITHUB_TOKEN }}
-          FRONTEND_REPO: ${{ vars.FRONTEND_REPO }}
-
-      - name: Upload artifacts
-        uses: actions/upload-artifact@v4
-        with:
-          name: ${{ env.ARTIFACT_NAME_LITE }}
-          overwrite: true
-          path: |
-            build/
-            !build/*.tgz
-            !build/musl-libs/**
-
-=======
->>>>>>> e0ac316d
   release_docker:
     needs: build_binary
     name: Release Docker image
