--- conflicted
+++ resolved
@@ -27,12 +27,9 @@
 	"github.com/spf13/cobra"
 	"golang.org/x/net/http2"
 	"golang.org/x/net/http2/h2c"
-<<<<<<< HEAD
+
+	"github.com/quic-go/quic-go/http3"
 	"strings"
-=======
-
-	"github.com/quic-go/quic-go/http3"
->>>>>>> a0fcfa3e
 )
 
 // ServerCmd represents the server command
@@ -68,12 +65,8 @@
 		if conf.Conf.Scheme.EnableH2c {
 			httpHandler = h2c.NewHandler(r, &http2.Server{})
 		}
-<<<<<<< HEAD
 		var httpSrv, httpsSrv, unixSrv, webdavSrv *http.Server
-=======
-		var httpSrv, httpsSrv, unixSrv *http.Server
 		var quicSrv *http3.Server
->>>>>>> a0fcfa3e
 		if conf.Conf.Scheme.HttpPort != -1 {
 			httpBase := fmt.Sprintf("%s:%d", conf.Conf.Scheme.Address, conf.Conf.Scheme.HttpPort)
 			fmt.Printf("start HTTP server @ %s\n", httpBase)
