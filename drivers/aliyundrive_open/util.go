--- conflicted
+++ resolved
@@ -33,16 +33,11 @@
 		if d.AlipanType == "alipanTV" {
 			driverTxt = "alicloud_tv"
 		}
-<<<<<<< HEAD
-
-		_, err := base.RestyClient.R().
-=======
 		err := d.wait(ctx, limiterOther)
 		if err != nil {
 			return "", "", err
 		}
 		_, err = base.RestyClient.R().
->>>>>>> 5d8bd258
 			SetHeader("User-Agent", "Mozilla/5.0 (Macintosh; Apple macOS 15_5) AppleWebKit/537.36 (KHTML, like Gecko) Safari/537.36 Chrome/138.0.0.0 Openlist/425.6.30").
 			SetResult(&resp).
 			SetQueryParams(map[string]string{
