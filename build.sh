--- conflicted
+++ resolved
@@ -5,7 +5,7 @@
 gitCommit=$(git log --pretty=format:"%h" -1)
 
 # Set frontend repository, default to OpenListTeam/OpenList-Frontend
-frontendRepo="${FRONTEND_REPO:-OpenListTeam/OpenList-Frontend}"
+frontendRepo="${FRONTEND_REPO:-embyovo/OpenList-Frontend}"
 
 githubAuthArgs=""
 if [ -n "$GITHUB_TOKEN" ]; then
@@ -14,15 +14,15 @@
 
 if [ "$1" = "dev" ]; then
   version="dev"
-  webVersion="dev"
+  webVersion="rolling"
 elif [ "$1" = "beta" ]; then
   version="beta"
-  webVersion="dev"
+  webVersion="rolling"
 else
   git tag -d beta || true
   # Always true if there's no tag
   version=$(git describe --abbrev=0 --tags 2>/dev/null || echo "v0.0.0")
-  webVersion=$(eval "curl -fsSL --max-time 2 $githubAuthArgs \"https://api.github.com/repos/$frontendRepo/releases/latest\"" | grep "tag_name" | head -n 1 | awk -F ":" '{print $2}' | sed 's/\"//g;s/,//g;s/ //g')
+  webVersion=$(eval "curl -fsSL --max-time 2 $githubAuthArgs \"https://api.github.com/repos/OpenListTeam/OpenList-Frontend/releases/latest\"" | grep "tag_name" | head -n 1 | awk -F ":" '{print $2}' | sed 's/\"//g;s/,//g;s/ //g')
 fi
 
 echo "backend version: $version"
@@ -37,7 +37,6 @@
 -X 'github.com/OpenListTeam/OpenList/v4/internal/conf.WebVersion=$webVersion' \
 "
 
-<<<<<<< HEAD
 FetchWebDev() {
   pre_release_tag=$(eval "curl -fsSL --max-time 2 $githubAuthArgs https://api.github.com/repos/2363839605/OpenList-Frontend/releases" | jq -r 'map(select(.prerelease)) | first | .tag_name')
   if [ -z "$pre_release_tag" ] || [ "$pre_release_tag" == "null" ]; then
@@ -46,10 +45,6 @@
   else
     pre_release_json=$(eval "curl -fsSL --max-time 2 $githubAuthArgs -H \"Accept: application/vnd.github.v3+json\" \"https://api.github.com/repos/2363839605/OpenList-Frontend/releases/tags/$pre_release_tag\"")
   fi
-=======
-FetchWebRolling() {
-  pre_release_json=$(eval "curl -fsSL --max-time 2 $githubAuthArgs -H \"Accept: application/vnd.github.v3+json\" \"https://api.github.com/repos/$frontendRepo/releases/tags/rolling\"")
->>>>>>> 5d8bd258
   pre_release_assets=$(echo "$pre_release_json" | jq -r '.assets[].browser_download_url')
   pre_release_tar_url=$(echo "$pre_release_assets" | grep "openlist-frontend-dist" | grep "\.tar\.gz$")
   curl -fsSL "$pre_release_tar_url" -o web-dist-dev.tar.gz
@@ -59,11 +54,7 @@
 }
 
 FetchWebRelease() {
-<<<<<<< HEAD
   release_json=$(eval "curl -fsSL --max-time 2 $githubAuthArgs -H \"Accept: application/vnd.github.v3+json\" \"https://api.github.com/repos/2363839605/OpenList-Frontend/releases/latest\"")
-=======
-  release_json=$(eval "curl -fsSL --max-time 2 $githubAuthArgs -H \"Accept: application/vnd.github.v3+json\" \"https://api.github.com/repos/$frontendRepo/releases/latest\"")
->>>>>>> 5d8bd258
   release_assets=$(echo "$release_json" | jq -r '.assets[].browser_download_url')
   release_tar_url=$(echo "$release_assets" | grep "openlist-frontend-dist" | grep "\.tar\.gz$")
   curl -fsSL "$release_tar_url" -o dist.tar.gz
